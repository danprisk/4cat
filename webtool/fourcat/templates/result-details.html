<h3 class="blocktitle"><span><a href="/results/{{ query.key }}/">Query{% if query.query != "query" %}:
    {{ query.query }}{% endif %}</a></span></h3>
{% if messages %}
    {% for message in messages %}
        <p class="result-warning glued">{{ message }}</p>
    {% endfor %}
{% endif %}

<p class="result">
    <span class="property-badge">{{ query.parameters.platform if "platform" in query.parameters else "4chan" }}/{{ query.parameters.board }}/</span>
    {% if query.parameters.body_query and query.parameters.body_query != "empty" %}
        <span class="inline-label">body:</span> <span class="inline-query">{{ query.parameters.body_query }}</span>
    {% endif %}
    {% if query.parameters.subject_query and query.parameters.subject_query != "empty" %}
        <span class="inline-label">subject:</span>
        <span class="inline-query">{{ query.parameters.subject_query }}</span>
    {% endif %}
    {% if query.parameters.full_thread %}
        <span class="property-badge second-tier">full thread</span>
    {% endif %}
    {% if query.parameters.dense_threads %}
        <span class="property-badge second-tier">dense threads ({{ query.parameters.dense_percentage }}%/&gt; {{ query.parameters.dense_length }})</span>
    {% endif %}
    {%  if query.is_finished and query.num_rows == 0 %}
        <span class="property-badge second-tier warning">no results</span>
    {% endif %}
</p>

{% if query.parameters.min_date > 0 or query.parameters.max_date > 0 %}
    <p class="result">
        {% if query.parameters.min_date > 0 %}
            <span class="property-badge">From</span>
            <span class="inline-query">{{ query.parameters.min_date|datetime }}</span>
        {% endif %}{% if query.parameters.max_date > 0 %}
        <span class="property-badge">Until</span>
        <span class="inline-query">{{ query.parameters.max_date|datetime }}</span>
    {% endif %}
    </p>
{% endif %}

{% if query.status %}
    <p class="result">
        {{ query.status }}
    </p>
{% endif %}

{% if query.is_finished %}
    {% if query.num_rows > 0 %}
        <p class="result-file">
            {{ query.num_rows }} posts;
            <a href="/result/{{ query.result_file }}">{{ query.result_file }}</a>
<<<<<<< HEAD
        </p>
    {% endif %}
=======
        {% endif %}
    </p>
>>>>>>> fdad03ac
{% elif query.status %}
    <p>Currently executing query ({{ query.status }}).</p>
{% else %}
    <p>Query is queued.</p>
{% endif %}

{% if subqueries|length > 0 %}
    <ol class="subquery-list">
        {% for subquery in subqueries %}
            {% include 'result-subquery.html' %}
        {% endfor %}
    </ol>
{% endif %}

{% if current_user.is_authenticated %}
    {% if query.num_rows == 0 or postprocessors.values()|length == 0 %}
        <h3 class="blocktitle section-header"><span>Analyses</span></h3>
        <p>
            No further analytical post-processors are available for this query.
            {% if subqueries|length > 0 %}
                Results for analyses that were run earlier are available in the panel above.
            {% endif %}
        </p>
    {% else %}
        <h3 class="blocktitle section-header"><span>Select analysis</span></h3>
        {% if is_postprocessor_running %}
            <p class="result-warning glued">Further analyses may be queued once all analyses currently queued for this
                result have been completed.</p>
        {% endif %}


        {% set cat = namespace(egory='') %}
        {% for processor in postprocessors.values() %}
            {% if processor.category != cat.egory %}
                {% if cat.egory != '' %}</ol>{% endif %}
                {% set cat.egory = processor.category %}
                <h4 class="blocktitle section-subheader"><span>{{ processor.category }}</span></h4>
                <ol class="postprocessor-list">
            {% endif %}
            <li>
                <form action="/results/{{ query.key }}/postprocessors/queue/{{ processor.type }}/" method="POST">
                    <p><em>{{ processor.name }}</em>:
                        {{ processor.description }}{% if processor.description[-1] != "." %}.{% endif %}
                        Output: {{ processor.extension }} file.</p>
                    <p class="queue-button-wrap {% if is_postprocessor_running %}hidden{% endif %}">
                        <button>Queue</button>
                    </p>
                    {% if processor.options %}
                        <fieldset class="postprocessor-options">
                            {% for option in processor.options %}
                                {% include "postprocessor-option.html" %}
                            {% endfor %}
                        </fieldset>
                    {% endif %}
                </form>
            </li>
        {% endfor %}
    {% endif %}
{% endif %}

{% include "posts-preview.html" %}<|MERGE_RESOLUTION|>--- conflicted
+++ resolved
@@ -47,15 +47,10 @@
 {% if query.is_finished %}
     {% if query.num_rows > 0 %}
         <p class="result-file">
-            {{ query.num_rows }} posts;
+            {{ query.num_rows }} posts
             <a href="/result/{{ query.result_file }}">{{ query.result_file }}</a>
-<<<<<<< HEAD
         </p>
     {% endif %}
-=======
-        {% endif %}
-    </p>
->>>>>>> fdad03ac
 {% elif query.status %}
     <p>Currently executing query ({{ query.status }}).</p>
 {% else %}
